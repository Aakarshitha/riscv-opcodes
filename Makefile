--- conflicted
+++ resolved
@@ -4,32 +4,16 @@
 GAS_H := ../riscv-gcc/binutils-2.21.1/include/opcode/riscv-opc.h
 XCC_H := ../riscv-gcc/gcc-4.6.1/gcc/config/riscv/riscv-opc.h 
 
-ALL_OPCODES := opcodes opcodes-pseudo opcodes-rvc opcodes-hwacha opcodes-hwacha-pseudo opcodes-custom
+ALL_OPCODES := opcodes opcodes-pseudo opcodes-rvc opcodes-hwacha opcodes-hwacha-pseudo opcodes-hwacha-ut opcodes-custom
 
-<<<<<<< HEAD
 install: $(ISASIM_H) $(PK_H) $(ENV_H) $(GAS_H) $(XCC_H) inst.chisel instr-table.tex
-=======
-$(ISASIM_H): opcodes parse-opcodes
-	./parse-opcodes -isasim < $< > $@
-	./parse-opcodes -isasim < opcodes-hwacha-ut > ../riscv-isa-sim/hwacha/opcodes_hwacha_ut_half.h
->>>>>>> 612076a5
 
 $(ISASIM_H) $(PK_H) $(ENV_H): $(ALL_OPCODES) parse-opcodes
 	cp encoding.h $@
 	cat opcodes | ./parse-opcodes -c >> $@
 
-<<<<<<< HEAD
 $(GAS_H) $(XCC_H): $(ALL_OPCODES) parse-opcodes
 	cat $(ALL_OPCODES) | ./parse-opcodes -c > $@
-=======
-$(GAS_H): opcodes opcodes-hwacha opcodes-hwacha-ut opcodes-rvc opcodes-custom opcodes-hwacha-pseudo parse-opcodes
-	./parse-opcodes -disasm < $< > $@
-	./parse-opcodes -disasm < opcodes-rvc >> $@
-	./parse-opcodes -disasm < opcodes-custom >> $@
-	./parse-opcodes -disasm < opcodes-hwacha >> $@
-	./parse-opcodes -disasm < opcodes-hwacha-pseudo >> $@
-	./parse-opcodes -disasm < opcodes-hwacha-ut >> $@
->>>>>>> 612076a5
 
 inst.chisel: $(ALL_OPCODES) parse-opcodes
 	cat opcodes opcodes-custom | ./parse-opcodes -chisel > $@
